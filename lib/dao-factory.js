var Utils     = require("./utils")
  , DAO       = require("./dao")
  , DataTypes = require("./data-types")
  , Util      = require('util')
  , sql       = require('sql')
  , SqlString = require('./sql-string')

module.exports = (function() {
  var DAOFactory = function(name, attributes, options) {
    this.options = Utils._.extend({
      timestamps: true,
      createdAt: 'createdAt',
      updatedAt: 'updatedAt',
      deletedAt: 'deletedAt',
      touchedAt: 'touchedAt',
      instanceMethods: {},
      classMethods: {},
      validate: {},
      freezeTableName: false,
      underscored: false,
      syncOnAssociation: true,
      paranoid: false,
      whereCollection: null,
      schema: null,
      schemaDelimiter: '',
      language: 'en',
      defaultScope: null,
      scopes: null,
      hooks: {
        beforeCreate: [],
        afterCreate: []
      }
    }, options || {})

    // error check options
    Utils._.each(options.validate, function(validator, validatorType) {
      if (Utils._.contains(Utils._.keys(attributes), validatorType)) {
        throw new Error("A model validator function must not have the same name as a field. Model: " + name + ", field/validation name: " + validatorType)
      }

      if (!Utils._.isFunction(validator)) {
        throw new Error("Members of the validate option must be functions. Model: " + name + ", error with validate member " + validatorType)
      }
    })

    this.name = name

    if (!this.options.tableName) {
      this.tableName = this.options.freezeTableName ? name : Utils.pluralize(name, this.options.language)
    } else {
      this.tableName = this.options.tableName
    }

    attributes = replaceReferencesWithTableNames(attributes)

    this.rawAttributes     = attributes
    this.daoFactoryManager = null // defined in init function
    this.associations      = {}
    this.scopeObj          = {}
  }

  Object.defineProperty(DAOFactory.prototype, 'attributes', {
    get: function() {
      return this.QueryGenerator.attributesToSQL(this.rawAttributes)
    }
  })

  Object.defineProperty(DAOFactory.prototype, 'QueryInterface', {
    get: function() { return this.daoFactoryManager.sequelize.getQueryInterface() }
  })

  Object.defineProperty(DAOFactory.prototype, 'QueryGenerator', {
    get: function() { return this.QueryInterface.QueryGenerator }
  })

  // inject the node-sql methods to the dao factory in order to
  // receive the syntax sugar ...

  ;(function() {
    var instance = sql.define({ name: "dummy", columns: [] })

    for (var methodName in instance) {
      ;(function(methodName) {
        DAOFactory.prototype[methodName] = function() {
          var dataset = this.dataset()
            , result  = dataset[methodName].apply(dataset, arguments)
            , dialect = this.daoFactoryManager.sequelize.options.dialect
            , self    = this

          result.toSql = function() {
            var query = result.toQuery()
            return SqlString.format(query.text.replace(/(\$\d)/g, '?'), query.values, null, dialect) + ';'
          }

          result.exec = function() {
            return self.QueryInterface.queryAndEmit([result.toSql(), self, { type: 'SELECT' }], 'snafu')
          }

          return result
        }
      })(methodName)
    }
  })()

  DAOFactory.prototype.init = function(daoFactoryManager) {
    var self = this;

    this.daoFactoryManager = daoFactoryManager
    this.primaryKeys       = {};

    Utils._.each(this.attributes, function(dataTypeString, attributeName) {
      if (dataTypeString.indexOf('PRIMARY KEY') !== -1) {
        self.primaryKeys[attributeName] = dataTypeString
      }
    })

    this.primaryKeyCount = Object.keys(this.primaryKeys).length;
    this.options.hasPrimaryKeys = this.hasPrimaryKeys = this.primaryKeyCount > 0;

    if (typeof this.options.defaultScope === "object") {
      Utils.injectScope.call(this, this.options.defaultScope)
    }

    addDefaultAttributes.call(this)
    addOptionalClassMethods.call(this)
    findAutoIncrementField.call(this)

    // DAO prototype
    // WTF ... ?
    this.DAO = function() {
      DAO.apply(this, arguments);
    }

    Util.inherits(this.DAO, DAO);

    this.DAO.prototype.rawAttributes = this.rawAttributes;

    if (this.options.instanceMethods) {
      Utils._.each(this.options.instanceMethods, function(fct, name) {
        self.DAO.prototype[name] = fct
      })
    }

    Utils._.each(['Get', 'Set'], function(type) {
      var prop  = type.toLowerCase()
        , opt   = prop + 'terMethods'
        , meth  = '__define' + type + 'ter__'
        , funcs = Utils._.isObject(self.options[opt]) ? self.options[opt] : {}

      Utils._.each(self.rawAttributes, function(attr, name) {
        if (attr.hasOwnProperty(prop)) {
          funcs[name] = attr[prop]
        }
      })

      Utils._.each(funcs, function(fct, name) {
        if (!Utils._.isFunction(fct)) {
          throw new Error(type + 'ter for "' + name + '" is not a function.')
        }

        self.DAO.prototype[meth](name, fct)
      })
    })

    this.DAO.prototype.attributes    = Object.keys(this.DAO.prototype.rawAttributes);
    this.DAO.prototype.booleanValues = []
    this.DAO.prototype.defaultValues = {}
    this.DAO.prototype.validators    = {}

    Utils._.each(this.rawAttributes, function (definition, name) {
      if (((definition === DataTypes.BOOLEAN) || (definition.type === DataTypes.BOOLEAN))) {
        self.DAO.prototype.booleanValues.push(name);
      }
      if (definition.hasOwnProperty('defaultValue')) {
        self.DAO.prototype.defaultValues[name] = function() {
          return Utils.toDefaultValue(definition.defaultValue)
        }
      }

      if (definition.hasOwnProperty('validate')) {
        self.DAO.prototype.validators[name] = definition.validate;
      }
    })

    this.DAO.prototype.__factory        = this
    this.DAO.prototype.hasDefaultValues = !Utils._.isEmpty(this.DAO.prototype.defaultValues)

    return this
  }

  DAOFactory.prototype.sync = function(options) {
    options = Utils._.extend({}, this.options, options || {})

    var self = this
    return new Utils.CustomEventEmitter(function(emitter) {
      var doQuery = function() {
        self.QueryInterface
          .createTable(self.getTableName(), self.attributes, options)
          .success(function() { emitter.emit('success', self) })
          .error(function(err) { emitter.emit('error', err) })
          .on('sql', function(sql) { emitter.emit('sql', sql) })
      }

      if (options.force) {
        self.drop(options).success(doQuery).error(function(err) { emitter.emit('error', err) })
      } else {
        doQuery()
      }
    }).run()
  }

  DAOFactory.prototype.drop = function(options) {
    // Only Postgres' QueryGenerator.dropTableQuery() will add schema manually
    var isPostgres = this.options.dialect === "postgres" || (!!this.daoFactoryManager && this.daoFactoryManager.sequelize.options.dialect === "postgres")
     , tableName = isPostgres ? this.tableName : this.getTableName()
    return this.QueryInterface.dropTable(tableName, options)
  }

  DAOFactory.prototype.dropSchema = function(schema) {
    return this.QueryInterface.dropSchema(schema)
  }

  DAOFactory.prototype.schema = function(schema, options) {
    this.options.schema = schema

    if (!!options) {
      if (typeof options === "string") {
        this.options.schemaDelimiter = options
      } else {
        if (!!options.schemaDelimiter) {
          this.options.schemaDelimiter = options.schemaDelimiter
        }
      }
    }

    return this
  }

  DAOFactory.prototype.getTableName = function() {
    return this.QueryGenerator.addSchema(this)
  }

  DAOFactory.prototype.scope = function(option) {
    var self = Object.create(this)
      , type
      , options
      , merge
      , i
      , scope
      , scopeName
      , argLength = arguments.length
      , lastArg = arguments[argLength-1]

    // Set defaults
    scopeOptions = (typeof lastArg === "object" && !Array.isArray(lastArg) ? lastArg : {}) || {} // <-- for no arguments
    scopeOptions.silent = (scopeOptions !== null && scopeOptions.hasOwnProperty('silent') ? scopeOptions.silent : true)

    // Clear out any predefined scopes...
    self.scopeObj = {}

    // Possible formats for option:
    // String of arguments: 'hello', 'world', 'etc'
    // Array: ['hello', 'world', 'etc']
    // Object: {merge: 'hello'}, {method: ['scopeName' [, args1, args2..]]}, {merge: true, method: ...}

    if (argLength < 1 || !option) {
      return self
    }

    for (i = 0; i < argLength; i++) {
      options = Array.isArray(arguments[i]) ? arguments[i] : [arguments[i]]

      options.forEach(function(o){
        type = typeof o
        scope = null
        merge = false
        scopeName = null

        if (type === "object") {
          // Right now we only support a merge functionality for objects
          if (!!o.merge) {
            merge = true
            scopeName = o.merge[0]
            if (Array.isArray(o.merge) && !!self.options.scopes[scopeName]) {
              scope = self.options.scopes[scopeName].apply(self, o.merge.splice(1))
            }
            else if (typeof o.merge === "string") {
              scopeName = o.merge
              scope = self.options.scopes[scopeName]
            }
          }

          if (!!o.method) {
            if (Array.isArray(o.method) && !!self.options.scopes[o.method[0]]) {
              scopeName = o.method[0]
              scope = self.options.scopes[scopeName].apply(self, o.method.splice(1))
              merge = !!o.merge
            }
            else if (!!self.options.scopes[o.method]) {
              scopeName = o.method
              scope = self.options.scopes[scopeName].apply(self)
            }
          } else {
            scopeName = o
            scope = self.options.scopes[scopeName]
          }
        } else {
          scopeName = o
          scope = self.options.scopes[scopeName]
        }

        if (!!scope) {
          Utils.injectScope.call(self, scope, merge)
        }
        else if (scopeOptions.silent !== true && !!scopeName) {
          throw new Error("Invalid scope " + scopeName + " called.")
        }
      })
    }

    return self
  }

  // alias for findAll
  DAOFactory.prototype.all = function(options, queryOptions) {
    return this.findAll(options, queryOptions)
  }

  DAOFactory.prototype.findAll = function(options, queryOptions) {
    var hasJoin = false

    options = optClone(options)
    if (typeof options === 'object') {
      if (options.hasOwnProperty('include')) {
        hasJoin = true

        options.include = options.include.map(function(include) {
          return validateIncludedElement.call(this, include)
        }.bind(this))
      }

      // whereCollection is used for non-primary key updates
      this.options.whereCollection = options.where || null
    }

    options = paranoidClause.call(this, options)

    return this.QueryInterface.select(this, this.tableName, options, Utils._.defaults({
      type:    'SELECT',
      hasJoin: hasJoin
    }, queryOptions))
  }

  //right now, the caller (has-many-double-linked) is in charge of the where clause
  DAOFactory.prototype.findAllJoin = function(joinTableName, options, queryOptions) {
    var optcpy = Utils._.clone(options)
    optcpy.attributes = optcpy.attributes || [this.QueryInterface.quoteIdentifier(this.tableName)+".*"]

    // whereCollection is used for non-primary key updates
    this.options.whereCollection = optcpy.where || null;

    return this.QueryInterface.select(this, [this.getTableName(), joinTableName], optcpy, Utils._.defaults({ 
      type: 'SELECT' 
    }, queryOptions))
  }

 /**
  * Search for an instance.
  *
  * @param  {Object} options Options to describe the scope of the search.
  *   @param {Array} include A list of associations which shall get eagerly loaded. Supported is either { include: [ DaoFactory1, DaoFactory2, ...] } or { include: [ { daoFactory: DaoFactory1, as: 'Alias' } ] }.
  * @param  {Object} set the query options, e.g. raw, specifying that you want raw data instead of built DAOs
  * @return {Object}         A promise which fires `success`, `error`, `complete` and `sql`.
  */
  DAOFactory.prototype.find = function(options, queryOptions) {
    var hasJoin = false

    // no options defined?
    // return an emitter which emits null
    if ([null, undefined].indexOf(options) !== -1) {
      return new Utils.CustomEventEmitter(function(emitter) {
        setTimeout(function() { emitter.emit('success', null) }, 10)
      }).run()
    }

    var primaryKeys = this.primaryKeys
      , keys        = Object.keys(primaryKeys)
      , keysLength  = keys.length

    // options is not a hash but an id
    if (typeof options === 'number') {
      var oldOption = options
      options = { where: {} }
      if (keysLength === 1) {
        options.where[keys[0]] = oldOption
      } else {
        options.where.id = oldOption
      }
    } else if (Utils._.size(primaryKeys) && Utils.argsArePrimaryKeys(arguments, primaryKeys)) {
      var where = {}

      Utils._.each(arguments, function(arg, i) {
        var key = keys[i]
        where[key] = arg
      })

      options = { where: where }
    } else if (typeof options === 'string' && parseInt(options, 10).toString() === options) {
      var parsedId = parseInt(options, 10)

      if (!Utils._.isFinite(parsedId)) {
        throw new Error('Invalid argument to find(). Must be an id or an options object.')
      }

      options = { where: parsedId }
    } else if (typeof options === 'object') {
      options = Utils._.clone(options)

      if (options.hasOwnProperty('include')) {
        hasJoin = true

        options.include = options.include.map(function(include) {
          return validateIncludedElement.call(this, include)
        }.bind(this))
      }

      // whereCollection is used for non-primary key updates
      this.options.whereCollection = options.where || null
    } else if (typeof options === "string") {
      var where = {}

      if (this.primaryKeyCount === 1) {
        where[primaryKeys[keys[0]]] = options;
        options = where;
      } else if (this.primaryKeyCount < 1) {
        // Revert to default behavior which is {where: [int]}
        options = {where: parseInt(Number(options) || 0, 0)}
      }
    }

    options = paranoidClause.call(this, options)
    options.limit = 1

    return this.QueryInterface.select(this, this.getTableName(), options, Utils._.defaults({
      plain: true,
      type: 'SELECT',
      hasJoin: hasJoin
    }, queryOptions))
  }

  DAOFactory.prototype.count = function(options) {
    options = Utils._.extend({ attributes: [] }, options || {})
    options.attributes.push(['count(*)', 'count'])
    options.parseInt = true

    options = paranoidClause.call(this, options)

    return this.QueryInterface.rawSelect(this.getTableName(), options, 'count')
  }

  DAOFactory.prototype.findAndCountAll = function(options) {
    var self  = this
      // no limit, offset, order, attributes or include for the options given to count()
      , copts = Utils._.omit(options || {}, ['offset', 'limit', 'order', 'include', 'attributes'])

    return new Utils.CustomEventEmitter(function (emitter) {
      var emit = {
          err  : function(e) {        // emit error
            emitter.emit('error', e);
          }
        , okay : function(c, r) {     // emit success
            emitter.emit('success', {
              count: c || 0,
              rows : (r && Array.isArray(r) ? r : [])
            });
          }
        , sql  : function(s) {        // emit SQL
            emitter.emit('sql', s);
          }
        }

      self.count(copts)
          .on('sql', emit.sql)
          .error(emit.err)
          .success(function(cnt) {
            if (cnt === 0) {
              return emit.okay(cnt) // no records, no need for another query
            }

            self.findAll(options)
                .on('sql', emit.sql)
                .error(emit.err)
                .success(function(rows) {
                  emit.okay(cnt, rows)
                })
          })

    }).run()
  }

  DAOFactory.prototype.max = function(field, options) {
    options = Utils._.extend({ attributes: [] }, options || {})
    options.attributes.push(['max(' + this.QueryInterface.QueryGenerator.quoteIdentifier(field) + ')', 'max'])
    options.parseFloat = true

    return this.QueryInterface.rawSelect(this.getTableName(), options, 'max')
  }
  DAOFactory.prototype.min = function(field, options) {
    options = Utils._.extend({ attributes: [] }, options || {})
    options.attributes.push(['min(' + this.QueryInterface.QueryGenerator.quoteIdentifier(field) + ')', 'min'])
    options.parseFloat = true

    return this.QueryInterface.rawSelect(this.getTableName(), options, 'min')
  }

  DAOFactory.prototype.build = function(values, options) {
    options = options || { isNewRecord: true, isDirty: true }

    var self     = this
      , instance = new this.DAO(values, this.options, options.isNewRecord)

    instance.isNewRecord    = options.isNewRecord
    instance.daoFactoryName = this.name
    instance.daoFactory     = this
    instance.isDirty        = options.isDirty

    return instance
  }

  DAOFactory.prototype.create = function(values, fields) {
    return this.build(values).save(fields)
  }

  DAOFactory.prototype.findOrCreate = function (params, defaults) {
    var self = this;

    return new Utils.CustomEventEmitter(function (emitter) {
      self.find({
        where: params
      }).success(function (instance) {
        if (instance === null) {
          for (var attrname in defaults) {
            params[attrname] = defaults[attrname]
          }

          self.create(params)
            .success(function (instance) {
              emitter.emit('success', instance, true)
            })
            .error( function (error) {
              emitter.emit('error', error)
            })
        } else {
          emitter.emit('success', instance, false)
        }
      }).error(function (error) {
        emitter.emit('error', error)
      });
    }).run()
  }

  /**
   * Create and insert multiple instances
   *
   * @param  {Array} records List of objects (key/value pairs) to create instances from
   * @param  {Array} fields Fields to insert (defaults to all fields)
   * @return {Object}       A promise which fires `success`, `error`, `complete` and `sql`.
   *
   * Note: the `success` handler is not passed any arguments. To obtain DAOs for
   * the newly created values, you will need to query for them again. This is
   * because MySQL and SQLite do not make it easy to obtain back automatically
   * generated IDs and other default values in a way that can be mapped to
   * multiple records
   */
  DAOFactory.prototype.bulkCreate = function(records, fields, options) {
    options = options || {}
    options.validate = options.validate === undefined ? false : Boolean(options.validate)
    options.hooks    = options.hooks === undefined ? false : Boolean(options.hooks)

    fields = fields || []

    var self          = this
      , updatedAtAttr = self.options.underscored ? 'updated_at' : 'updatedAt'
      , createdAtAttr = self.options.underscored ? 'created_at' : 'createdAt'
      , errors        = []
<<<<<<< HEAD
      , completed     = 0

    return new Utils.CustomEventEmitter(function(emitter) {
      var daos = records.map(function(v) {
        return self.build(v)
      })

      var bulkCreateStep = function(i) {
        daos[i].validate({skip: fields}).success(function(err) {
            if (!!err) {
              errors[errors.length] = {record: records[i], errors: err}
            }
            ++completed
            if (completed === records.length) {
              bulkCreateFinal()
            } else {
              bulkCreateStep(completed)
            }
        })
      }

      bulkCreateStep(0)

      var bulkCreateFinal = function() {
        if (options.validate === true && errors.length > 0) {
          return emitter.emit('error', errors)
        }

        // we will re-create from DAOs, which may have set up default attributes
        records = []

=======
      , daos          = records.map(function(v) {
                          return self.build(v)
                        })

    return new Utils.CustomEventEmitter(function(emitter) {
      var done = function() {
        self.runHooks('afterBulkCreate', daos, fields, function(err, newRecords, newFields) {
          if (!!err) {
            return emitter.emit('error', err)
          }

          daos    = newRecords  || daos
          fields  = newFields   || fields

          emitter.emit('success', daos, fields)
        })
      }

      var next = function() {
        if (options.hooks === false) {
          return runQuery()
        }

        var i = 0
        var iterate = function(i) {
          self.runHooks('beforeCreate', daos[i], function(err, newValues) {
            if (!!err) {
              return emitter.emit('error', err)
            }

            daos[i] = newValues || daos[i]
            daos[i].save().error(function(err) {
              emitter.emit('error', err)
            }).success(function() {
              self.runHooks('afterCreate', daos[i], function(err, newValues) {
                if (!!err) {
                  return emitter.emit('error', err)
                }

                daos[i] = newValues || daos[i]
                i++
                if (i >= daos.length) {
                  return done()
                }

                iterate(i)
              })
            })
          })
        }

        iterate(i)
      }

      var runQuery = function() {
        // we will re-create from DAOs, which may have set up default attributes
        records = []

>>>>>>> 77377566
        daos.forEach(function(dao) {
          var values = fields.length > 0 ? {} : dao.dataValues

          fields.forEach(function(field) {
            values[field] = dao.dataValues[field]
          })
<<<<<<< HEAD

          if (self.options.timestamps) {
            if (!values[createdAtAttr]) {
              values[createdAtAttr] = Utils.now(self.daoFactoryManager.sequelize.options.dialect)
            }

=======

          if (self.options.timestamps) {
            if (!values[createdAtAttr]) {
              values[createdAtAttr] = Utils.now(self.daoFactoryManager.sequelize.options.dialect)
            }

>>>>>>> 77377566
            if (!values[updatedAtAttr]) {
              values[updatedAtAttr] = Utils.now(self.daoFactoryManager.sequelize.options.dialect)
            }
          }
<<<<<<< HEAD

          records.push(values)
        })

        // Validate enums
        records.forEach(function(values) {
          for (var attrName in self.rawAttributes) {
            if (self.rawAttributes.hasOwnProperty(attrName)) {
              var definition      = self.rawAttributes[attrName]
                , isEnum          = (definition.type && (definition.type.toString() === DataTypes.ENUM.toString()))
                , hasValue        = (typeof values[attrName] !== 'undefined')
                , valueOutOfScope = ((definition.values || []).indexOf(values[attrName]) === -1)

              if (isEnum && hasValue && valueOutOfScope && !(definition.allowNull === true && values[attrName] === null)) {
                throw new Error('Value "' + values[attrName] + '" for ENUM ' + attrName + ' is out of allowed scope. Allowed values: ' + definition.values.join(', '))
              }
            }
          }
        })

        self.QueryInterface.bulkInsert(self.tableName, records).proxy(emitter)
      }
=======

          records.push(values)
        })

        self.QueryInterface.bulkInsert(self.tableName, records)
        .on('sql', function(sql) {
          emitter.emit('sql', sql)
        })
        .error(function(err) {
          emitter.emit('error', err)
        }).success(function() {
          done()
        })
      }

      self.runHooks('beforeBulkCreate', daos, fields, function(err, newRecords, newFields) {
        if (!!err) {
          return emitter.emit('error', err)
        }

        daos   = newRecords || daos
        fields = newFields  || fields

        if (options.validate === true) {
          if (options.hooks === true) {
            var iterate = function(i) {
              daos[i].hookValidate({skip: fields}).error(function(err) {
                errors[errors.length] = {record: v, errors: err}
                i++
                if (i > daos.length) {
                  if (errors.length > 0) {
                    return emitter.emit('error', errors)
                  }

                  return next()
                }
                iterate(i)
              })
            }
          } else {
            daos.forEach(function(v) {
              var valid = v.validate({skip: fields})
              if (valid !== null) {
                errors[errors.length] = {record: v, errors: valid}
              }
            })

            if (errors.length > 0) {
              return emitter.emit('error', errors)
            }

            next()
          }
        } else {
          next()
        }
      })
>>>>>>> 77377566
    }).run()
  }

  /**
   * Delete multiple instances
   *
   * @param  {Object} where   Options to describe the scope of the search.
   * @param  {Object} options Possible options are:
                              - hooks: If set to true, destroy will find all records within the where parameter and will execute before/afterDestroy hooks on each row
                              - limit: How many rows to delete
                              - truncate: If set to true, dialects that support it will use TRUNCATE instead of DELETE FROM. If a table is truncated the where and limit options are ignored
   * @return {Object}         A promise which fires `success`, `error`, `complete` and `sql`.
   */
  DAOFactory.prototype.destroy = function(where, options) {
    var self  = this
      , query = null
      , args  = []

    return new Utils.CustomEventEmitter(function(emitter) {
      self.runHooks(self.options.hooks.beforeBulkDestroy, where, function(err, newWhere) {
        if (!!err) {
          return emitter.emit('error', err)
        }

        where = newWhere || where

        if (self.options.timestamps && self.options.paranoid) {
          var attr = Utils._.underscoredIf(self.options.deletedAt, self.options.underscored)
          var attrValueHash = {}
          attrValueHash[attr] = Utils.now()
          query = 'bulkUpdate'
          args  = [self.tableName, attrValueHash, where]
        } else {
          query = 'bulkDelete'
          args  = [self.tableName, where, options]
        }

        var runQuery = function(err, records) {
          if (!!err) {
            return emitter.emit('error', err)
          }

          query = self.QueryInterface[query].apply(self.QueryInterface, args)
          query.on('sql', function(sql) {
            emitter.emit('sql', sql)
          })
          .error(function(err) {
            emitter.emit('error', err)
          })
          .success(function(results) {
            var finished = function(err) {
              if (!!err) {
                return emitter.emit('error', err)
              }

              self.runHooks(self.options.hooks.afterBulkDestroy, where, function(err) {
                if (!!err) {
                  return emitter.emit('error', err)
                }

                emitter.emit('success', results)
              })
            }

            if (options && options.hooks === true) {
              var tick = 0
              var next = function(i) {
                self.runHooks(self.options.hooks.afterDestroy, records[i], function(err, newValues) {
                  if (!!err) {
                    return finished(err)
                  }

                  records[i].dataValues = !!newValues ? newValues.dataValues : records[i].dataValues
                  tick++

                  if (tick >= records.length) {
                    return finished()
                  }

                  next(tick)
                })
              }

              next(tick)
            } else {
              finished()
            }
          })
        }

        if (options && options.hooks === true) {
          var tick = 0
          self.all({where: where}).error(function(err) { emitter.emit('error', err) })
          .success(function(records) {
            var next = function(i) {
              self.runHooks(self.options.hooks.beforeDestroy, records[i], function(err, newValues) {
                if (!!err) {
                  return runQuery(err)
                }

                records[i].dataValues = !!newValues ? newValues.dataValues : records[i].dataValues
                tick++

                if (tick >= records.length) {
                  return runQuery(null, records)
                }

                next(tick)
              })
            }

            next(tick)
          })
          //
        } else {
          runQuery()
        }
      })
    }).run()
  }

  /**
   * Update multiple instances
   *
   * @param  {Object} attrValueHash A hash of fields to change and their new values
   * @param  {Object} where         Options to describe the scope of the search.
   * @return {Object}               A promise which fires `success`, `error`, `complete` and `sql`.
   */
  DAOFactory.prototype.update = function(attrValueHash, where, options) {
    var self  = this
      , query = null
      , tick  = 0

    options = options || {}
    options.validate  = options.validate === undefined ? true : Boolean(options.validate)
    options.hooks     = options.hooks === undefined ? false : Boolean(options.hooks)

    if (self.options.timestamps) {
      var attr = Utils._.underscoredIf(self.options.updatedAt, self.options.underscored)
      attrValueHash[attr] = Utils.now()
    }

    return new Utils.CustomEventEmitter(function(emitter) {
<<<<<<< HEAD
      if (options.validate === true) {
        var build    = this.build(attrValueHash)
          , attrKeys = Object.keys(attrValueHash)

        build
          .validate({
            skip: Object.keys(build.dataValues).filter(function(val) { return attrKeys.indexOf(val) !== -1 })
          })
          .success(function(errors) {
            if (!!errors) {
              emitter.emit('error', errors)
            } else {
              this
                .QueryInterface
                .bulkUpdate(this.tableName, attrValueHash, where, options)
                .proxy(emitter)
            }
          }.bind(this))
      } else {
        this
          .QueryInterface
          .bulkUpdate(this.tableName, attrValueHash, where, options)
          .proxy(emitter)
      }
    }.bind(this)).run()
=======
      var runSave = function() {
        self.runHooks(self.options.hooks.beforeBulkUpdate, attrValueHash, where, function(err, attributes, _where) {
          if (!!err) {
            return emitter.emit('error', err)
          }

          where         = _where || where
          attrValueHash = attributes || attrValueHash

          var runQuery = function(err, records) {
            if (!!err) {
              return emitter.emit('error', err)
            }

            query = self.QueryInterface.bulkUpdate(self.tableName, attrValueHash, where, options)
            query.on('sql', function(sql) {
              emitter.emit('sql', sql)
            })
            .error(function(err) {
              emitter.emit('error', err)
            })
            .success(function(results) {
              var finished = function(err, records) {
                if (!!err) {
                  return emitter.emit('error', err)
                }

                self.runHooks(self.options.hooks.afterBulkUpdate, attrValueHash, where, function(err) {
                  if (!!err) {
                    return emitter.emit('error', err)
                  }

                  emitter.emit('success', records)
                })
              }

              if (options && options.hooks === true && !!records && records.length > 0) {
                var tick = 0
                var next = function(i) {
                  self.runHooks(self.options.hooks.afterUpdate, records[i], function(err, newValues) {
                    if (!!err) {
                      return finished(err)
                    }

                    records[i].dataValues = !!newValues ? newValues.dataValues : records[i].dataValues
                    tick++

                    if (tick >= records.length) {
                      return finished(null, records)
                    }

                    next(tick)
                  })
                }

                next(tick)
              } else {
                finished(null, results)
              }
            })
          }

          if (options.hooks === true) {
            self.all({where: where}).error(function(err) { emitter.emit('error', err) })
            .success(function(records) {
              if (records === null || records.length < 1) {
                return runQuery(null)
              }

              var next = function(i) {
                self.runHooks(self.options.hooks.beforeUpdate, records[i], function(err, newValues) {
                  if (!!err) {
                    return runQuery(err)
                  }

                  records[i].dataValues = !!newValues ? newValues.dataValues : records[i].dataValues
                  tick++

                  if (tick >= records.length) {
                    return runQuery(null, records)
                  }

                  next(tick)
                })
              }

              next(tick)
            })
          } else {
            runQuery()
          }
        })
      }

      if (options.validate === true) {
        var build = self.build(attrValueHash)
        build.hookValidate({skip: Object.keys(attrValueHash)}).error(function(err) {
          emitter.emit('error', err)
        }).success(function(attributes) {
          if (!!attributes && !!attributes.dataValues) {
            attrValueHash = Utils._.pick.apply(Utils._, [].concat(attributes.dataValues).concat(Object.keys(attrValueHash)))
          }

          runSave()
        })
      } else {
        runSave()
      }
    }).run()
>>>>>>> 77377566
  }

  DAOFactory.prototype.describe = function(schema) {
    return this.QueryInterface.describeTable(this.tableName, schema || this.options.schema || undefined)
  }

  DAOFactory.prototype.dataset = function() {
    if (!this.__sql) {
      this.__sql = sql.setDialect(this.daoFactoryManager.sequelize.options.dialect)
    }

    var instance   = this.__sql.define({ name: this.tableName, columns: [] })
      , attributes = this.attributes

    Object.keys(attributes).forEach(function(key) {
      instance.addColumn(key, attributes[key])
    })

    return instance
  }

  // private

  var paranoidClause = function(options) {
    if (this.options.paranoid === true) {
      options = options || {}
      options.where = options.where || {}

      // Don't overwrite our explicit deletedAt search value if we provide one
      if (!!options.where[this.options.deletedAt]) {
        return options
      }

      if (typeof options.where === "string") {
        options.where += ' AND ' + this.QueryInterface.quoteIdentifier(this.options.deletedAt) + ' IS NULL '
      }
      else if (Array.isArray(options.where)) {
        options.where[0] += ' AND ' + this.QueryInterface.quoteIdentifier(this.options.deletedAt) + ' IS NULL '
      } else {
        options.where[this.options.deletedAt] = null
      }
    }

    return options
  }

  var addOptionalClassMethods = function() {
    var self = this
    Utils._.each(this.options.classMethods || {}, function(fct, name) { self[name] = fct })
  }

  var addDefaultAttributes = function() {
    var self              = this
      , defaultAttributes = {
        id: {
          type: DataTypes.INTEGER,
          allowNull: false,
          primaryKey: true,
          autoIncrement: true
        }
      }

    if (this.hasPrimaryKeys) {
      defaultAttributes = {}
    }

    if (this.options.timestamps) {
      defaultAttributes[Utils._.underscoredIf(this.options.createdAt, this.options.underscored)] = {type: DataTypes.DATE, allowNull: false}
      defaultAttributes[Utils._.underscoredIf(this.options.updatedAt, this.options.underscored)] = {type: DataTypes.DATE, allowNull: false}

      if (this.options.paranoid)
        defaultAttributes[Utils._.underscoredIf(this.options.deletedAt, this.options.underscored)] = {type: DataTypes.DATE}
    }

    Utils._.each(defaultAttributes, function(value, attr) {
      if (Utils._.isUndefined(self.rawAttributes[attr])) {
        self.rawAttributes[attr] = value
      }
    })
  }

  var findAutoIncrementField = function() {
    var fields = this.QueryGenerator.findAutoIncrementField(this)

    this.autoIncrementField = null

    fields.forEach(function(field) {
      if (this.autoIncrementField) {
        throw new Error('Invalid DAO definition. Only one autoincrement field allowed.')
      } else {
        this.autoIncrementField = field
      }
    }.bind(this))
  }

  var validateIncludedElement = function(include) {
    if (include instanceof DAOFactory) {
      include = { daoFactory: include, as: include.tableName }
    }

    if (typeof include === 'object') {
      if (include.hasOwnProperty('model')) {
        include.daoFactory = include.model
        delete include.model
      }

      if (include.hasOwnProperty('attributes')) {
        var primaryKeys;
        if (include.daoFactory.hasPrimaryKeys) {
          primaryKeys = include.daoFactory.primaryKeys
        } else {
          primaryKeys = ['id']
        }
        include.attributes = include.attributes.concat(primaryKeys)
      } else {
        include.attributes = Object.keys(include.daoFactory.attributes)
      }

      if (include.hasOwnProperty('daoFactory') && (include.hasOwnProperty('as'))) {
        var usesAlias   = (include.as !== include.daoFactory.tableName)
          , association = (usesAlias ? this.getAssociationByAlias(include.as) : this.getAssociation(include.daoFactory))

        // check if the current daoFactory is actually associated with the passed daoFactory
        if (!!association && (!association.options.as || (association.options.as === include.as))) {
          include.association = association

          return include
        } else {
          var msg = include.daoFactory.name

          if (usesAlias) {
            msg += " (" + include.as + ")"
          }

          msg += " is not associated to " + this.name + "!"

          throw new Error(msg)
        }
      } else {
        throw new Error('Include malformed. Expected attributes: daoFactory, as!')
      }
    } else {
      throw new Error('Include unexpected. Element has to be either an instance of DAOFactory or an object.')
    }
  }

  var replaceReferencesWithTableNames = function(attributes) {
    Object.keys(attributes).forEach(function(attrName) {
      if (attributes[attrName].references instanceof DAOFactory) {
        attributes[attrName].references = attributes[attrName].references.tableName
      }
    })

    return attributes
  }

  var optClone = function (options) {
    return Utils._.cloneDeep(options, function (elem) {
      // The DAOFactories used for include are pass by ref, so don't clone them. Otherwise return undefined, meaning, 'handle this lodash'
      return elem instanceof DAOFactory ? elem : undefined
    })
  }

  Utils._.extend(DAOFactory.prototype, require("./associations/mixin"))
  Utils._.extend(DAOFactory.prototype, require(__dirname + '/hooks'))

  return DAOFactory
})()<|MERGE_RESOLUTION|>--- conflicted
+++ resolved
@@ -359,8 +359,8 @@
     // whereCollection is used for non-primary key updates
     this.options.whereCollection = optcpy.where || null;
 
-    return this.QueryInterface.select(this, [this.getTableName(), joinTableName], optcpy, Utils._.defaults({ 
-      type: 'SELECT' 
+    return this.QueryInterface.select(this, [this.getTableName(), joinTableName], optcpy, Utils._.defaults({
+      type: 'SELECT'
     }, queryOptions))
   }
 
@@ -572,6 +572,7 @@
    * generated IDs and other default values in a way that can be mapped to
    * multiple records
    */
+
   DAOFactory.prototype.bulkCreate = function(records, fields, options) {
     options = options || {}
     options.validate = options.validate === undefined ? false : Boolean(options.validate)
@@ -580,42 +581,9 @@
     fields = fields || []
 
     var self          = this
-      , updatedAtAttr = self.options.underscored ? 'updated_at' : 'updatedAt'
-      , createdAtAttr = self.options.underscored ? 'created_at' : 'createdAt'
+      , updatedAtAttr = Utils._.underscoredIf(self.options.updatedAt, self.options.underscored)
+      , createdAtAttr = Utils._.underscoredIf(self.options.createdAt, self.options.underscored)
       , errors        = []
-<<<<<<< HEAD
-      , completed     = 0
-
-    return new Utils.CustomEventEmitter(function(emitter) {
-      var daos = records.map(function(v) {
-        return self.build(v)
-      })
-
-      var bulkCreateStep = function(i) {
-        daos[i].validate({skip: fields}).success(function(err) {
-            if (!!err) {
-              errors[errors.length] = {record: records[i], errors: err}
-            }
-            ++completed
-            if (completed === records.length) {
-              bulkCreateFinal()
-            } else {
-              bulkCreateStep(completed)
-            }
-        })
-      }
-
-      bulkCreateStep(0)
-
-      var bulkCreateFinal = function() {
-        if (options.validate === true && errors.length > 0) {
-          return emitter.emit('error', errors)
-        }
-
-        // we will re-create from DAOs, which may have set up default attributes
-        records = []
-
-=======
       , daos          = records.map(function(v) {
                           return self.build(v)
                         })
@@ -634,7 +602,11 @@
         })
       }
 
-      var next = function() {
+      var next = function(err) {
+        if (err !== undefined && err !== null) {
+          return emitter.emit('error', err)
+        }
+
         if (options.hooks === false) {
           return runQuery()
         }
@@ -674,56 +646,22 @@
         // we will re-create from DAOs, which may have set up default attributes
         records = []
 
->>>>>>> 77377566
         daos.forEach(function(dao) {
           var values = fields.length > 0 ? {} : dao.dataValues
 
           fields.forEach(function(field) {
             values[field] = dao.dataValues[field]
           })
-<<<<<<< HEAD
 
           if (self.options.timestamps) {
             if (!values[createdAtAttr]) {
               values[createdAtAttr] = Utils.now(self.daoFactoryManager.sequelize.options.dialect)
             }
 
-=======
-
-          if (self.options.timestamps) {
-            if (!values[createdAtAttr]) {
-              values[createdAtAttr] = Utils.now(self.daoFactoryManager.sequelize.options.dialect)
-            }
-
->>>>>>> 77377566
             if (!values[updatedAtAttr]) {
               values[updatedAtAttr] = Utils.now(self.daoFactoryManager.sequelize.options.dialect)
             }
           }
-<<<<<<< HEAD
-
-          records.push(values)
-        })
-
-        // Validate enums
-        records.forEach(function(values) {
-          for (var attrName in self.rawAttributes) {
-            if (self.rawAttributes.hasOwnProperty(attrName)) {
-              var definition      = self.rawAttributes[attrName]
-                , isEnum          = (definition.type && (definition.type.toString() === DataTypes.ENUM.toString()))
-                , hasValue        = (typeof values[attrName] !== 'undefined')
-                , valueOutOfScope = ((definition.values || []).indexOf(values[attrName]) === -1)
-
-              if (isEnum && hasValue && valueOutOfScope && !(definition.allowNull === true && values[attrName] === null)) {
-                throw new Error('Value "' + values[attrName] + '" for ENUM ' + attrName + ' is out of allowed scope. Allowed values: ' + definition.values.join(', '))
-              }
-            }
-          }
-        })
-
-        self.QueryInterface.bulkInsert(self.tableName, records).proxy(emitter)
-      }
-=======
 
           records.push(values)
         })
@@ -750,38 +688,37 @@
         if (options.validate === true) {
           if (options.hooks === true) {
             var iterate = function(i) {
-              daos[i].hookValidate({skip: fields}).error(function(err) {
-                errors[errors.length] = {record: v, errors: err}
+              daos[i].hookValidate({skip: fields}).complete(function (err) {
+                if (!!err) {
+                  errors.push({record: v, errors: err})
+                }
+
                 i++
                 if (i > daos.length) {
-                  if (errors.length > 0) {
-                    return emitter.emit('error', errors)
-                  }
-
-                  return next()
+                  next(errors.length > 0 ? errors : null)
                 }
+
                 iterate(i)
               })
             }
           } else {
+            var afterDaos = Utils._.after(daos.length, function() {
+              next(errors.length > 0 ? errors : null)
+            })
+
             daos.forEach(function(v) {
-              var valid = v.validate({skip: fields})
-              if (valid !== null) {
-                errors[errors.length] = {record: v, errors: valid}
-              }
+              v.validate({skip: fields}).success(function(err) {
+                if (!!err) {
+                  errors.push({record: v, errors: err})
+                }
+                afterDaos()
+              })
             })
-
-            if (errors.length > 0) {
-              return emitter.emit('error', errors)
-            }
-
-            next()
           }
         } else {
           next()
         }
       })
->>>>>>> 77377566
     }).run()
   }
 
@@ -925,33 +862,6 @@
     }
 
     return new Utils.CustomEventEmitter(function(emitter) {
-<<<<<<< HEAD
-      if (options.validate === true) {
-        var build    = this.build(attrValueHash)
-          , attrKeys = Object.keys(attrValueHash)
-
-        build
-          .validate({
-            skip: Object.keys(build.dataValues).filter(function(val) { return attrKeys.indexOf(val) !== -1 })
-          })
-          .success(function(errors) {
-            if (!!errors) {
-              emitter.emit('error', errors)
-            } else {
-              this
-                .QueryInterface
-                .bulkUpdate(this.tableName, attrValueHash, where, options)
-                .proxy(emitter)
-            }
-          }.bind(this))
-      } else {
-        this
-          .QueryInterface
-          .bulkUpdate(this.tableName, attrValueHash, where, options)
-          .proxy(emitter)
-      }
-    }.bind(this)).run()
-=======
       var runSave = function() {
         self.runHooks(self.options.hooks.beforeBulkUpdate, attrValueHash, where, function(err, attributes, _where) {
           if (!!err) {
@@ -1047,8 +957,12 @@
       }
 
       if (options.validate === true) {
-        var build = self.build(attrValueHash)
-        build.hookValidate({skip: Object.keys(attrValueHash)}).error(function(err) {
+        var build    = self.build(attrValueHash)
+          , attrKeys = Object.keys(attrValueHash)
+
+        build.hookValidate({
+          skip: Object.keys(build.dataValues).filter(function(val) { return attrKeys.indexOf(val) !== -1 })
+        }).error(function(err) {
           emitter.emit('error', err)
         }).success(function(attributes) {
           if (!!attributes && !!attributes.dataValues) {
@@ -1061,7 +975,6 @@
         runSave()
       }
     }).run()
->>>>>>> 77377566
   }
 
   DAOFactory.prototype.describe = function(schema) {
