--- conflicted
+++ resolved
@@ -55,17 +55,13 @@
   return this.toSql.apply(this, arguments);
 };
 
-<<<<<<< HEAD
-function INITIALLY_DEFERRED () {
-=======
 
 /**
  * A property that will defer constraints checks to the end of transactions.
  *
- * @property INITIALLY_DEFERRED
+ * @memberOf Sequelize.Deferrable
  */
 function INITIALLY_DEFERRED() {
->>>>>>> 2e421712
   if (!(this instanceof INITIALLY_DEFERRED)) {
     return new INITIALLY_DEFERRED();
   }
@@ -76,17 +72,12 @@
   return 'DEFERRABLE INITIALLY DEFERRED';
 };
 
-<<<<<<< HEAD
-function INITIALLY_IMMEDIATE () {
-=======
-
 /**
  * A property that will trigger the constraint checks immediately
  *
- * @property INITIALLY_IMMEDIATE
+ * @memberOf Sequelize.Deferrable
  */
 function INITIALLY_IMMEDIATE() {
->>>>>>> 2e421712
   if (!(this instanceof INITIALLY_IMMEDIATE)) {
     return new INITIALLY_IMMEDIATE();
   }
@@ -97,19 +88,14 @@
   return 'DEFERRABLE INITIALLY IMMEDIATE';
 };
 
-<<<<<<< HEAD
-function NOT () {
-=======
-
 /**
  * A property that will set the constraints to not deferred. This is
  * the default in PostgreSQL and it make it impossible to dynamically
  * defer the constraints within a transaction.
  *
- * @property NOT
+ * @memberOf Sequelize.Deferrable
  */
 function NOT() {
->>>>>>> 2e421712
   if (!(this instanceof NOT)) {
     return new NOT();
   }
