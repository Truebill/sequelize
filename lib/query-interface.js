--- conflicted
+++ resolved
@@ -405,9 +405,6 @@
   QueryInterface.prototype.select = function(factory, tableName, options, queryOptions) {
     options = options || {}
 
-<<<<<<< HEAD
-    var sql = this.QueryGenerator.selectQuery(tableName, options, factory)
-=======
     // See if we need to merge options and factory.scopeObj
     // we're doing this on the QueryInterface level because it's a bridge between
     // sequelize and the databases
@@ -424,8 +421,7 @@
       })
     }
 
-    var sql = this.QueryGenerator.selectQuery(tableName, options)
->>>>>>> 36546551
+    var sql = this.QueryGenerator.selectQuery(tableName, options, factory)
     queryOptions = Utils._.extend({}, queryOptions, { include: options.include })
     return queryAndEmit.call(this, [sql, factory, queryOptions], 'select')
   }
@@ -522,9 +518,6 @@
     return this.QueryGenerator.escape(value)
   }
 
-<<<<<<< HEAD
-  var queryAndEmit = QueryInterface.prototype.queryAndEmit = function(sqlOrQueryParams, methodName, options, emitter) {
-=======
   // private
 
   var buildScope = function() {
@@ -536,8 +529,7 @@
     return {limit: this.scopeObj.limit || null, offset: this.scopeObj.offset || null, where: smart, order: (this.scopeObj.order || []).join(', ')}
   }
 
-  var queryAndEmit = function(sqlOrQueryParams, methodName, options, emitter) {
->>>>>>> 36546551
+  var queryAndEmit = QueryInterface.prototype.queryAndEmit = function(sqlOrQueryParams, methodName, options, emitter) {
     options = Utils._.extend({
       success: function(){},
       error: function(){}
