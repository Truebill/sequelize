--- conflicted
+++ resolved
@@ -519,16 +519,9 @@
     });
   }
 
-<<<<<<< HEAD
-  QueryInterface.prototype.bulkDelete = function(tableName, identifier, options) {
-    var sql = this.QueryGenerator.deleteQuery(tableName, identifier, Utils._.defaults(options || {}, {limit: null}))
-    return this.sequelize.query(sql, null, options)
-=======
   QueryInterface.prototype.bulkDelete = function(tableName, identifier, options, model) {
     var sql = this.QueryGenerator.deleteQuery(tableName, identifier, Utils._.defaults(options || {}, {limit: null}), model)
-
-    return this.queryAndEmit([sql, null, options], 'bulkDelete', options)
->>>>>>> 620d8e77
+    return this.sequelize.query(sql, null, options)  
   }
 
   QueryInterface.prototype.select = function(factory, tableName, options, queryOptions) {
