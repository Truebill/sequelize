{
  "name": "sqlize",
  "description": "MySQL ORM for Node.JS",
<<<<<<< HEAD
  "version": "1.3.2-1",
=======
  "version": "1.3.7",
>>>>>>> 751a6de3
  "author": "Sascha Depold <sascha@depold.com>",
  "contributors": [
    { "name": "Sascha Depold", "email": "sascha@depold.com" },
    { "name": "Meg Sharkey", "email": "meg@metamarkets.com" },
    { "name": "Chase Geigle", "email": "sky@skytrife.com" }
  ],
  "dependencies": {
    "mysql": "0.9.x",
    "underscore": "1.2.x",
    "underscore.string": "2.0.x",
    "lingo": "0.0.x",
    "validator": "0.3.x",
    "moment": "1.1.x",
    "commander": "0.5.x"
  },
  "devDependencies": {
    "jasmine-node": "1.0.x",
    "sqlite3": ">=2.0.0"
  },
  "keywords": [],
  "main": "index",
  "scripts": {
      "test": "./node_modules/.bin/jasmine-node spec/"
  },
  "bin": {
    "sequelize": "bin/sequelize"
  },
  "engines": {
    "node": ">=0.4.6"
  },
  "license": "MIT"
}<|MERGE_RESOLUTION|>--- conflicted
+++ resolved
@@ -1,11 +1,7 @@
 {
-  "name": "sqlize",
+  "name": "sequelize",
   "description": "MySQL ORM for Node.JS",
-<<<<<<< HEAD
-  "version": "1.3.2-1",
-=======
   "version": "1.3.7",
->>>>>>> 751a6de3
   "author": "Sascha Depold <sascha@depold.com>",
   "contributors": [
     { "name": "Sascha Depold", "email": "sascha@depold.com" },
@@ -25,7 +21,7 @@
     "jasmine-node": "1.0.x",
     "sqlite3": ">=2.0.0"
   },
-  "keywords": [],
+  "keywords": ["mysql", "orm", "nodejs", "object relational mapper"],
   "main": "index",
   "scripts": {
       "test": "./node_modules/.bin/jasmine-node spec/"
